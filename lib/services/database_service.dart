--- conflicted
+++ resolved
@@ -764,11 +764,6 @@
     }
     return 'Database open at ${_mainIsolateDatabase!.path}';
   }
-<<<<<<< HEAD
-<<<<<<< HEAD
-=======
-=======
->>>>>>> 08d564f0
 
   // ============================================================================
   // ERROR RECOVERY MECHANISMS
@@ -1046,8 +1041,4 @@
       developer.log('[$operationName] Batch committed successfully');
     }, operationName: operationName);
   }
-<<<<<<< HEAD
->>>>>>> 08d564f00c4dbf0b9f2dd82be413c34d33c3939d
-=======
->>>>>>> 08d564f0
 }